#####
##### Schema
#####

const ALLOWED_SCHEMA_NAME_CHARACTERS = Char['-', '.', 'a':'z'..., '0':'9'...]

"""
    Legolas.is_valid_schema_name(x::AbstractString)

Return `true` if `x` is a valid schema name, return `false` otherwise.

Valid schema names are lowercase, alphanumeric, and may contain hyphens or periods.
"""
is_valid_schema_name(x::AbstractString) = all(i -> i in ALLOWED_SCHEMA_NAME_CHARACTERS, x)

"""
    Legolas.Schema{name,version}

A type representing the schema of a [`Legolas.Row`](@ref). The `name` (a `Symbol`) and `version` (an `Integer`)
are surfaced as type parameters, allowing them to be utilized for dispatch.

For more details and examples, please see `Legolas.jl/examples/tour.jl` and the "Tips for Schema Authors"
section of the Legolas.jl documentation.

See also: [`schema_name`](@ref), [`schema_version`](@ref), [`schema_parent`](@ref)
"""
struct Schema{name,version} end

Schema(schema::Schema) = schema

# support (de)serialization of Schemas to Arrow
const LEGOLAS_SCHEMA_ARROW_NAME = Symbol("JuliaLang.Legolas.Schema")
Arrow.ArrowTypes.arrowname(::Type{<:Schema}) = LEGOLAS_SCHEMA_ARROW_NAME
Arrow.ArrowTypes.ArrowType(::Type{<:Schema}) = String
Arrow.ArrowTypes.toarrow(schema::Schema) = schema_qualified_string(schema)
Arrow.ArrowTypes.JuliaType(::Val{LEGOLAS_SCHEMA_ARROW_NAME}, ::Any) = Schema
Arrow.ArrowTypes.fromarrow(::Type{<:Schema}, qualified_string) = Schema(qualified_string)

"""
    Legolas.Schema(name::AbstractString, version::Integer)

Return `Legolas.Schema{Symbol(name),version}()`. This constructor will throw an `ArgumentError` if `name` is
not a valid schema name.

Prefer using this constructor over `Legolas.Schema{Symbol(name),version}()` directly.
"""
function Schema(name::AbstractString, version::Integer)
    version >= 0 || throw(ArgumentError("`Legolas.Schema` version must be non-negative, recieved: $version"))
    is_valid_schema_name(name) || throw(ArgumentError("argument is not a valid `Legolas.Schema` name: \"$name\""))
    return Schema{Symbol(name),version}()
end

"""
    Legolas.Schema(s::AbstractString)

Return `Legolas.Schema(name, n)` where `s` is a valid schema identifier of the form `"name@n"`.

`s` may also be a fully qualified schema identifier of the form `"name@n>...>..."`.
"""
function Schema(s::AbstractString)
    x = split(first(split(s, '>', limit=2)), '@')
    if length(x) == 2
        name, version = x
        version = tryparse(Int, version)
        version isa Int && return Schema(name, version)
    end
    throw(ArgumentError("argument is not a valid `Legolas.Schema` string: \"$s\""))
end

"""
    schema_name(::Type{<:Legolas.Schema{name}})
    schema_name(::Legolas.Schema{name})

Return `name`.
"""
@inline schema_name(::Type{<:Schema{name}}) where {name} = name
@inline schema_name(schema::Schema) = schema_name(typeof(schema))

"""
    schema_version(::Type{Legolas.Schema{name,version}})
    schema_version(::Legolas.Schema{name,version})

Return `version`.
"""
@inline schema_version(::Type{<:Schema{name,version}}) where {name,version} = version
@inline schema_version(schema::Schema) = schema_version(typeof(schema))

"""
    schema_parent(::Type{Legolas.Schema{name,version}})
    schema_parent(::Legolas.Schema{name,version})

Return the `Legolas.Schema` instance that corresponds to the parent of the given `Legolas.Schema`.
"""
@inline schema_parent(::Type{<:Schema}) = nothing
@inline schema_parent(schema::Schema) = schema_parent(typeof(schema))

Base.show(io::IO, schema::Schema) = print(io, "Schema(\"$(schema_name(schema))@$(schema_version(schema))\")")

#####
##### methods overloaded by `@row`
#####

struct UnknownSchemaError <: Exception
    schema::Legolas.Schema
end

function Base.showerror(io::IO, e::UnknownSchemaError)
    print(io, """
              encountered unknown `Legolas.Schema` type: $(e.schema)

              This generally indicates that this schema has not been defined (i.e.
              the schema's corresponding `@row` statement has not been executed) in
              the current Julia session.

              In practice, this can arise if you try to read a Legolas table with a
              prescribed schema, but haven't actually loaded the schema definition
              (or commonly, haven't loaded the dependency that contains the schema
              definition - check the versions of loaded packages/modules to confirm
              your environment is as expected).

              Note that if you're in this particular situation, you can still load
              the raw table as-is without Legolas; e.g., to load an Arrow table, call `Arrow.Table(path)`.
              """)
    return nothing
end

# Note that there exist very clean generic implementations of `transform`/`validate`:
#
#    function transform(schema::Schema; fields...)
#        parent = schema_parent(schema)
#        parent isa Schema && (fields = transform(parent; fields...))
#        return _transform(schema; fields...)
#    end
#
#    function validate(tables_schema::Tables.Schema, legolas_schema::Schema)
#        parent = schema_parent(legolas_schema)
#        parent isa Schema && validate(parent, tables_schema)
#        _validate(tables_schema, legolas_schema)
#        return nothing
#    end
#
# However, basic benchmarking demonstrates that the above versions can allocate
# unnecessarily for schemas with a few ancestors, while the "hardcoded" versions
# generated by the current implementation of the `@row` macro (see below) do not.

transform(s::Legolas.Schema; fields...) = throw(UnknownSchemaError(s))

function _transform end

"""
    Legolas.validate(tables_schema::Tables.Schema, legolas_schema::Legolas.Schema)

Throws an `ArgumentError` if `tables_schema` does not comply with `legolas_schema`, otherwise
returns `nothing`.

Specifically, `tables_schema` is considered to comply with `legolas_schema` if:

- every non-`>:Missing` field required by `legolas_schema` is present in `tables_schema`.
- `T <: S` for each field `f::T` in `tables_schema` that matches a required `legolas_schema` field `f::S`.
"""
validate(::Tables.Schema, s::Legolas.Schema) = throw(UnknownSchemaError(s))

function _validate end

function validate_expected_field(schema::Tables.Schema, name::Symbol, ::Type{T}) where {T}
    i = findfirst(==(name), schema.names)
    if isnothing(i)
        Missing <: T || throw(ArgumentError("could not find expected field `$name::$T` in $schema"))
    else
        schema.types[i] <: T || throw(ArgumentError("field `$name` has unexpected type; expected <:$T, found $(schema.types[i])"))
    end
    return nothing
end

"""
    schema_qualified_string(::Legolas.Schema{name,version})

Return this `Legolas.Schema`'s fully qualified schema identifier string. This string is
serialized as the `\"$LEGOLAS_SCHEMA_QUALIFIED_METADATA_KEY\"` field value in table
metadata for table written via [`Legolas.write`](@ref).
"""
schema_qualified_string(s::Legolas.Schema) = throw(UnknownSchemaError(s))

#####
##### Row
#####

"""
    Legolas.Row(schema::Schema; fields...)
    Legolas.Row(schema::Schema, row)

Return a `Legolas.Row <: Tables.AbstractRow` instance whose fields are the provided `fields`
(or the fields of `row`) validated/transformed in accordance with provided `schema`.

For more details and examples, please see `Legolas.jl/examples/tour.jl`.
"""
struct Row{S<:Schema,F} <: Tables.AbstractRow
    schema::S
    fields::F
    function Row(schema::Schema; fields...)
        fields = transform(schema; fields...)
        return new{typeof(schema),typeof(fields)}(schema, fields)
    end
end

Row{S}(args...; kwargs...) where {S} = Row(S(), args...; kwargs...)

Row(schema::Schema, fields) = Row(schema, NamedTuple(Tables.Row(fields)))
Row(schema::Schema, fields::Row) = Row(schema, getfield(fields, :fields))
Row(schema::Schema, fields::NamedTuple) = Row(schema; fields...)

Base.propertynames(row::Row) = propertynames(getfield(row, :fields))
Base.getproperty(row::Row, name::Symbol) = getproperty(getfield(row, :fields), name)

Tables.getcolumn(row::Row, i::Int) = Tables.getcolumn(getfield(row, :fields), i)
Tables.getcolumn(row::Row, nm::Symbol) = Tables.getcolumn(getfield(row, :fields), nm)
Tables.columnnames(row::Row) = Tables.columnnames(getfield(row, :fields))

Base.:(==)(a::Row, b::Row) = getfield(a, :schema) == getfield(b, :schema) && getfield(a, :fields) == getfield(b, :fields)
Base.isequal(a::Row, b::Row) = isequal(getfield(a, :schema), getfield(b, :schema)) && isequal(getfield(a, :fields), getfield(b, :fields))
Base.hash(a::Row, h::UInt) = hash(Row, hash(getfield(a, :schema), hash(getfield(a, :fields), h)))

function Base.show(io::IO, row::Row)
    print(io, "Row($(getfield(row, :schema)), ")
    show(io, getfield(row, :fields))
    print(io, ")")
    return nothing
end

"""
    schema_field_names(::Type{<:Legolas.Schema})

Get a tuple with the names of the fields of this `Legolas.Schema`, including names that
have been inherited from this `Legolas.Schema`'s parent schema.
"""
<<<<<<< HEAD
schema_field_names(s::Legolas.Schema) = schema_field_names(typeof(s))
schema_field_names(::Legolas.Row{S}) where {S} = schema_field_names(S)
schema_field_names(::Type{<:Legolas.Row{S}}) where {S} = schema_field_names(S)
=======
schema_field_names(::Type{S}) where {S<:Schema} = throw(UnknownSchemaError(S()))
schema_field_names(s::Schema) = schema_field_names(typeof(s))
schema_field_names(::Row{S}) where {S} = schema_field_names(S)
schema_field_names(::Type{<:Row{S}}) where {S} = schema_field_names(S)
>>>>>>> f8a3a135

"""
    schema_field_types(::Legolas.Schema{name,version})

Get a tuple with the types of the fields of this `Legolas.Schema`, including types of fields that
have been inherited from this `Legolas.Schema`'s parent schema.
"""
<<<<<<< HEAD
schema_field_types(s::Legolas.Schema) = schema_field_types(typeof(s))
schema_field_types(::Legolas.Row{S}) where {S} = schema_field_types(S)
schema_field_types(::Type{<:Legolas.Row{S}}) where {S} = schema_field_types(S)
=======
schema_field_types(::Type{S}) where {S<:Schema} = throw(UnknownSchemaError(S()))
schema_field_types(s::Schema) = schema_field_types(typeof(s))
schema_field_types(::Row{S}) where {S} = schema_field_types(S)
schema_field_types(::Type{<:Row{S}}) where {S} = schema_field_types(S)
>>>>>>> f8a3a135

function _parse_schema_expr(x)
    if x isa Expr && x.head == :call && x.args[1] == :> && length(x.args) == 3
        child, _ = _parse_schema_expr(x.args[2])
        parent, _ = _parse_schema_expr(x.args[3])
        return child, parent
    end
    return nothing, nothing
end

_parse_schema_expr(str::AbstractString) = Schema(str), nothing

"""
    @row("name@version", field_expressions...)
    @row("name@version" > "parent_name@parent_version", field_expressions...)

Define a new `Legolas.Schema{name,version}` whose required fields are specified by `field_expressions`.
Returns `Legolas.Row{Legolas.Schema{name,version}}` which can be conveniently aliased to the caller's
preferred binding for a row constructor associated with `Legolas.Schema{name,version}`.

Each element of `field_expression` defines a required field for `Legolas.Schema{name,version}`, and is
an expression of the form `field::F = rhs` where:

- `field` is the corresponding field's name
- `::F` denotes the field's type constraint (if elided, defaults to `::Any`).
- `rhs` is the expression which produces `field::F` (if elided, defaults to `field`).

As implied above, the following alternative forms are also allowed:

- `field::F` (interpreted as `field::F = field`)
- `field = rhs` (interpreted as `field::Any = rhs`)
- `field` (interpreted as `field::Any = field`)

For more details and examples, please see `Legolas.jl/examples/tour.jl` and the "Tips for Schema Authors"
section of the Legolas.jl documentation.
"""
macro row(schema_expr, fields...)
    schema, parent = _parse_schema_expr(schema_expr)
    isnothing(schema) && throw(ArgumentError("`@row` schema argument must be of the form `\"name@X\"` or `\"name@X\" > \"parent@Y\"`. Received: $schema_expr"))
    fields = map(fields) do f
        original_f = f
        f isa Symbol && (f = Expr(:(::), f, :Any))
        f.head == :(::) && (f = Expr(:(=), f, f.args[1]))
        f.head == :(=) && f.args[1] isa Symbol && (f.args[1] = Expr(:(::), f.args[1], :Any))
        f.head == :(=) && f.args[1].head == :(::) || throw(ArgumentError("malformed `@row` field expression: $original_f"))
        return f
    end
    validate_fields = map(fields) do f
        name, type = f.args[1].args
        return :(validate_expected_field(tables_schema, $(Base.Meta.quot(name)), $(esc(type))))
    end
    field_exprs = [f.args[1] for f in fields]
    field_names = [e.args[1] for e in field_exprs]
    field_types = [e.args[2] for e in field_exprs]
    escaped_field_names = map(esc, field_names)
    schema_type = Base.Meta.quot(typeof(schema))
    quoted_parent = Base.Meta.quot(parent)
    schema_qualified_string = string(schema_name(schema), '@', schema_version(schema))
    schema_field_names = Expr(:tuple, map(QuoteNode, field_names)...)
    schema_field_types = Expr(:tuple, field_types...)
    parent_transform = nothing
    parent_validate = nothing
    if !isnothing(parent)
        schema_qualified_string = :(string($schema_qualified_string, '>', Legolas.schema_qualified_string($quoted_parent)))
        schema_field_names = :(($schema_field_names..., Legolas.schema_field_names($quoted_parent)...))
        schema_field_types = :(($schema_field_types..., Legolas.schema_field_types($quoted_parent)...))
        parent_transform = :(fields = transform($quoted_parent; fields...))
        parent_validate = :(validate(tables_schema, $quoted_parent))
    end

    legolas_row_arrow_name = :(Symbol("JuliaLang.", $schema_qualified_string))
    return quote
        Legolas.schema_qualified_string(::$schema_type) = $schema_qualified_string
        Legolas.schema_field_names(::Type{$schema_type}) = $schema_field_names
        Legolas.schema_field_types(::Type{$schema_type}) = $schema_field_types

        Legolas.schema_parent(::Type{<:$schema_type}) = $quoted_parent

        function Legolas._transform(::$schema_type; $([Expr(:kw, f, :missing) for f in escaped_field_names]...), other...)
            $(map(esc, fields)...)
            return (; $([Expr(:kw, f, f) for f in escaped_field_names]...), other...)
        end

        function Legolas._validate(tables_schema::Tables.Schema, legolas_schema::$schema_type)
            $(validate_fields...)
            return nothing
        end

        function Legolas.transform(schema::$schema_type; fields...)
            $parent_transform
            return _transform(schema; fields...)
        end

        function Legolas.validate(tables_schema::Tables.Schema, legolas_schema::$schema_type)
            $parent_validate
            return _validate(tables_schema, legolas_schema)
        end


        # Support (de)serialization as an Arrow column value via Arrow.ArrowTypes overloads.
        #
        # Note that this only really works in relatively simple cases; rely on this at your own peril.
        # See https://github.com/JuliaData/Arrow.jl/issues/230 for more details.
        #
        # Note also that the limited support here that DOES work participates in SemVer,
        # e.g. if we break this in future Legolas versions we should treat it as a breaking
        # change and bump version numbers accordingly.

        # We serialize as a triple of schema name, schema version, and fields.
        # This is for backwards compatibility. With this approach, defining methods per-Row type,
        # we could just serialize the fields alone.
        # This approach allows nested arrow serialization to work, ref <https://github.com/beacon-biosignals/Legolas.jl/issues/39>.
        Arrow.ArrowTypes.arrowname(::Type{<:Legolas.Row{$schema_type}}) = $legolas_row_arrow_name
        Arrow.ArrowTypes.ArrowType(::Type{Legolas.Row{$schema_type,F}}) where {F} = Tuple{String,Int,F}
        Arrow.ArrowTypes.toarrow(row::Legolas.Row{$schema_type}) = (String(Legolas.schema_name($schema_type)), Legolas.schema_version($schema_type), getfield(row, :fields))
        Arrow.ArrowTypes.JuliaType(::Val{$legolas_row_arrow_name}, ::Any) = Legolas.Row{$schema_type}
        Arrow.ArrowTypes.fromarrow(::Type{<:Legolas.Row{$schema_type}}, name, version, fields) = Legolas.Row{$schema_type}(fields)


        Legolas.Row{$schema_type}
    end
end

# More Arrow serialization: here we provide backwards compatibility for `JuliaLang.Legolas.Row`
# serialized tables.
const LEGOLAS_ROW_ARROW_NAME = Symbol("JuliaLang.Legolas.Row")
Arrow.ArrowTypes.arrowname(::Type{<:Legolas.Row}) = LEGOLAS_ROW_ARROW_NAME
Arrow.ArrowTypes.ArrowType(::Type{Legolas.Row{_,F}}) where {_,F} = Tuple{String,Int,F}
Arrow.ArrowTypes.toarrow(row::Legolas.Row{S}) where {S} = (String(Legolas.schema_name(S)), Legolas.schema_version(S), getfield(row, :fields))
Arrow.ArrowTypes.JuliaType(::Val{LEGOLAS_ROW_ARROW_NAME}, ::Any) = Legolas.Row
Arrow.ArrowTypes.fromarrow(::Type{<:Legolas.Row}, name, version, fields) = Legolas.Row(Legolas.Schema(name, version), fields)<|MERGE_RESOLUTION|>--- conflicted
+++ resolved
@@ -105,22 +105,25 @@
 end
 
 function Base.showerror(io::IO, e::UnknownSchemaError)
-    print(io, """
-              encountered unknown `Legolas.Schema` type: $(e.schema)
-
-              This generally indicates that this schema has not been defined (i.e.
-              the schema's corresponding `@row` statement has not been executed) in
-              the current Julia session.
-
-              In practice, this can arise if you try to read a Legolas table with a
-              prescribed schema, but haven't actually loaded the schema definition
-              (or commonly, haven't loaded the dependency that contains the schema
-              definition - check the versions of loaded packages/modules to confirm
-              your environment is as expected).
-
-              Note that if you're in this particular situation, you can still load
-              the raw table as-is without Legolas; e.g., to load an Arrow table, call `Arrow.Table(path)`.
-              """)
+    print(
+        io,
+        """
+        encountered unknown `Legolas.Schema` type: $(e.schema)
+
+        This generally indicates that this schema has not been defined (i.e.
+        the schema's corresponding `@row` statement has not been executed) in
+        the current Julia session.
+
+        In practice, this can arise if you try to read a Legolas table with a
+        prescribed schema, but haven't actually loaded the schema definition
+        (or commonly, haven't loaded the dependency that contains the schema
+        definition - check the versions of loaded packages/modules to confirm
+        your environment is as expected).
+
+        Note that if you're in this particular situation, you can still load
+        the raw table as-is without Legolas; e.g., to load an Arrow table, call `Arrow.Table(path)`.
+        """
+    )
     return nothing
 end
 
@@ -233,16 +236,9 @@
 Get a tuple with the names of the fields of this `Legolas.Schema`, including names that
 have been inherited from this `Legolas.Schema`'s parent schema.
 """
-<<<<<<< HEAD
-schema_field_names(s::Legolas.Schema) = schema_field_names(typeof(s))
-schema_field_names(::Legolas.Row{S}) where {S} = schema_field_names(S)
-schema_field_names(::Type{<:Legolas.Row{S}}) where {S} = schema_field_names(S)
-=======
-schema_field_names(::Type{S}) where {S<:Schema} = throw(UnknownSchemaError(S()))
 schema_field_names(s::Schema) = schema_field_names(typeof(s))
 schema_field_names(::Row{S}) where {S} = schema_field_names(S)
 schema_field_names(::Type{<:Row{S}}) where {S} = schema_field_names(S)
->>>>>>> f8a3a135
 
 """
     schema_field_types(::Legolas.Schema{name,version})
@@ -250,16 +246,9 @@
 Get a tuple with the types of the fields of this `Legolas.Schema`, including types of fields that
 have been inherited from this `Legolas.Schema`'s parent schema.
 """
-<<<<<<< HEAD
-schema_field_types(s::Legolas.Schema) = schema_field_types(typeof(s))
-schema_field_types(::Legolas.Row{S}) where {S} = schema_field_types(S)
-schema_field_types(::Type{<:Legolas.Row{S}}) where {S} = schema_field_types(S)
-=======
-schema_field_types(::Type{S}) where {S<:Schema} = throw(UnknownSchemaError(S()))
 schema_field_types(s::Schema) = schema_field_types(typeof(s))
 schema_field_types(::Row{S}) where {S} = schema_field_types(S)
 schema_field_types(::Type{<:Row{S}}) where {S} = schema_field_types(S)
->>>>>>> f8a3a135
 
 function _parse_schema_expr(x)
     if x isa Expr && x.head == :call && x.args[1] == :> && length(x.args) == 3
