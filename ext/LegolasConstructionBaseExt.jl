--- conflicted
+++ resolved
@@ -12,29 +12,11 @@
 if VERSION < v"1.7"
     ConstructionBase.getproperties(r::AbstractRecord) = NamedTuple(r)
 
-<<<<<<< HEAD
-    function ConstructionBase.setproperties(r::R, patch::NamedTuple) where {R<:AbstractRecord}
-        if isdefined(ConstructionBase, :check_patch_properties_exist)
-            # This is largely copy-paste from `ConstructionBase.setproperties_object`:
-            # https://github.com/JuliaObjects/ConstructionBase.jl/blob/cd24e541fd90ab54d2ee12ddd6ccd229be9a5f1e/src/ConstructionBase.jl#L211-L218
-            nt = getproperties(r)
-            nt_new = merge(nt, patch)
-            ConstructionBase.check_patch_properties_exist(nt_new, nt, r, patch)
-            args = Tuple(nt_new)  # old Julia inference prefers if we wrap in `Tuple`
-            return constructorof(R)(args...)
-        else
-            # As of ConstructionBase 1.5.7 the internals of `ConstructionBase.setproperties_object` have changed:
-            # https://github.com/JuliaObjects/ConstructionBase.jl/blob/71fb5a5198f41f3ef29a53c01940cf7cf6b233eb/src/ConstructionBase.jl#L205-L209
-            ConstructionBase.check_patch_fields_exist(r, patch)
-            return ConstructionBase.setfields_object(r, patch)
-        end
-=======
     # This is largely copy-paste from `ConstructionBase.setproperties_object` (v1.5.7):
     # https://github.com/JuliaObjects/ConstructionBase.jl/blob/71fb5a5198f41f3ef29a53c01940cf7cf6b233eb/src/ConstructionBase.jl#L205-L209
     function ConstructionBase.setproperties(r::R, patch::NamedTuple) where {R<:AbstractRecord}
         ConstructionBase.check_patch_fields_exist(r, patch)
         return ConstructionBase.setfields_object(r, patch)
->>>>>>> 69e11c79
     end
 end
 
