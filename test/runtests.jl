using Legolas, Test, DataFrames, Arrow

using Legolas: Schema, @schema, apply

include(joinpath(dirname(@__DIR__), "examples", "tour.jl"))

@testset "Legolas.lift" begin
    @test ismissing(Legolas.lift(sin, nothing))
    @test ismissing(Legolas.lift(sin, missing))
    @test Legolas.lift(sin, 1.0) == sin(1.0)
    @test Legolas.lift(Some, Some(1)) == Some(Some(1))

    @test ismissing(Legolas.lift(sin)(nothing))
    @test ismissing(Legolas.lift(sin)(missing))
    @test Legolas.lift(sin)(1.0) == sin(1.0)
    @test Legolas.lift(Some)(Some(1)) == Some(Some(1))
end

@testset "Legolas.construct" begin
    @test Legolas.construct(Int, 0x00) === 0
    @test Legolas.construct(Some, Some(1)) === Some(1)

    @test Legolas.construct(Int)(0x00) === 0
    @test Legolas.construct(Some)(Some(1)) === Some(1)

    # Restrict `construct` to types only
    @test_throws MethodError Legolas.construct(sin, 1.0)
    @test_throws MethodError Legolas.construct(sin)

    @testset "undefined identity constructor" begin
        mutable struct PR45
            x::Int
        end
        Foo = PR45  # Alias to unique struct name

        x = Foo(1)
        @test x !== Foo(1)
        @test_throws MethodError Foo(x)  # Type does not define an identity constructor
        @test Legolas.construct(Foo, x) === x
    end
end

@testset "Legolas.location" begin
    collections = (['a', 'b', 'c', 'f', 'b'],
                   ['d', 'c', 'e', 'b'],
                   ['f', 'a', 'f'])
    expected = Dict('f' => ([4], [], [1, 3]),
                    'a' => ([1], [], [2]),
                    'c' => ([3], [2], []),
                    'd' => ([], [1], []),
                    'e' => ([], [3], []),
                    'b' => ([2, 5], [4], []))
    @test Legolas.locations(collections) == expected
end

@testset "Legolas.gather" begin
    a = [(x=1, y="a", z="k"),
         (x=2, y="b", z="j"),
         (x=4, y="c", z="i"),
         (x=4, y="d", z="h"),
         (x=2, y="e", z="g"),
         (x=5, y="f", z="f"),
         (x=4, y="g", z="e"),
         (x=3, y="h", z="d"),
         (x=1, y="i", z="c"),
         (x=5, y="j", z="b"),
         (x=4, y="k", z="a")]
    b = [(x=1, m=1),
         (x=2, m=2),
         (x=2, m=5),
         (x=5, m=4),
         (x=4, m=6)]
    c = [(test="a", x=1, z=1.0),
         (test="b", x=2, z=1.0),
         (test="d", x=4, z=1.0),
         (test="e", x="gotcha", z=1.0),
         (test="f", x=5, z=1.0),
         (test="h", x=3, z=1.0),
         (test="i", x=1, z=1.0),
         (test="j", x=5, z=1.0),
         (test="k", x=4, z=1.0)]
    dfa, dfb, dfc = DataFrame(a), DataFrame(b), DataFrame(c)
    g = Legolas.gather(:x, a, b, c; extract=(t, i) -> t[i])
    dfg = Legolas.gather(:x, dfa, dfb, dfc)
    expected = Dict(1 => ([(x=1, y="a", z="k"), (x=1, y="i", z="c")],
                          [(x=1, m=1)],
                          [(test="a", x=1, z=1.0), (test="i", x=1, z=1.0)]),
                    2 => ([(x=2, y="b", z="j"), (x=2, y="e", z="g")],
                          [(x=2, m=2), (x=2, m=5)],
                          [(test="b", x=2, z=1.0)]),
                    3 => ([(x=3, y="h", z="d")],
                          NamedTuple{(:x, :m),Tuple{Int64,Int64}}[],
                          [(test="h", x=3, z=1.0)]),
                    4 => ([(x=4, y="c", z="i"), (x=4, y="d", z="h"), (x=4, y="g", z="e"), (x=4, y="k", z="a")],
                          [(x=4, m=6)],
                          [(test="d", x=4, z=1.0), (test="k", x=4, z=1.0)]),
                    5 => ([(x=5, y="f", z="f"), (x=5, y="j", z="b")],
                          [(x=5, m=4)],
                          [(test="f", x=5, z=1.0), (test="j", x=5, z=1.0)]),
                    "gotcha" => (NamedTuple{(:x, :y, :z),NTuple{3,Any}}[],
                                 NamedTuple{(:x, :m),NTuple{2,Any}}[],
                                 [(test="e", x="gotcha", z=1.0)]))
    @test g == expected
    @test keys(dfg) == keys(expected)
    @test all(all(dfg[k] .== DataFrame.(expected[k])) for k in keys(dfg))

    # test both the fast path + fallback path for Legolas._iterator_for_column
    @test Legolas._iterator_for_column(dfa, :x) === dfa.x
    @test Legolas._iterator_for_column(a, :x) == dfa.x
end

@testset "miscellaneous Legolas/src/tables.jl tests" begin
    struct MyPath
        x::String
    end
    Base.read(p::MyPath) = Base.read(p.x)
    Base.write(p::MyPath, bytes) = Base.write(p.x, bytes)
    root = mktempdir()
    path = MyPath(joinpath(root, "baz.arrow"))
    Baz = @row("baz@1", a, b)
    t = [Baz(a=1, b=2), Baz(a=3, b=4)]
    Legolas.write(path, t, Schema("baz", 1))
    @test t == Baz.(Tables.rows(Legolas.read(path)))
    tbl = Arrow.Table(Legolas.tobuffer(t, Schema("baz", 1); metadata=("a" => "b", "c" => "d")))
    @test Set(Arrow.getmetadata(tbl)) == Set((Legolas.LEGOLAS_SCHEMA_QUALIFIED_METADATA_KEY => "baz@1",
                                              "a" => "b", "c" => "d"))

    struct Foo
        meta
    end
    Legolas.Arrow.getmetadata(foo::Foo) = foo.meta
    foo = Foo(Dict("a" => "b", "b" => "b",
                   Legolas.LEGOLAS_SCHEMA_QUALIFIED_METADATA_KEY => "baz@1"))
    @test Legolas.Schema("baz", 1) == Legolas.extract_schema(foo)

    t = [(a="a", c=1, b="b"), Baz(a=1, b=2)] # not a valid Tables.jl table
    @test_throws ErrorException Legolas.validate(t, Schema("baz", 1))

    t = Arrow.tobuffer((a=[1, 2], b=[3, 4]); metadata=Dict(Legolas.LEGOLAS_SCHEMA_QUALIFIED_METADATA_KEY => "haha@3"))
    @test_throws Legolas.UnknownSchemaError Legolas.read(t)
end

@testset "miscellaneous Legolas.Schema tests" begin
    @test_throws ArgumentError("`Legolas.Schema` version must be non-negative, recieved: -1") Schema("good_name", -1)
    @test_throws ArgumentError("argument is not a valid `Legolas.Schema` name: \"bad_name?\"") Schema("bad_name?", 1)
    @test_throws ArgumentError("argument is not a valid `Legolas.Schema` string: \"bad_name>?@1\"") Schema("bad_name>?@1")

    @schema("foo@1", x, y)
    @schema("bar@1" > "foo@1", z)
    @test Legolas.schema_parent(Schema("bar", 1)) == Schema("foo", 1)

    r = apply(Schema("bar", 1), (x=1, y=2, z=3))

    @test propertynames(r) == (:z, :x, :y)
<<<<<<< HEAD
    @test r === Row(Schema("bar", 1), r)
    @test r === Row(Schema("bar", 1); x=1, y=2, z=3)
    @test r === Row(Schema("bar", 1), first(Tables.rows(Arrow.Table(Arrow.tobuffer((x=[1], y=[2], z=[3]))))))
    @test r[1] === 3
    @test string(r) == "Row(Schema(\"bar@1\"), (z = 3, x = 1, y = 2))"
=======
    @test r === apply(Schema("bar", 1), r)
    @test r === apply(Schema("bar", 1); x=1, y=2, z=3)
    @test r === apply(Schema("bar", 1), first(Tables.rows(Arrow.Table(Arrow.tobuffer((x=[1],y=[2],z=[3]))))))
>>>>>>> 53ed232e

    tbl = Arrow.Table(Arrow.tobuffer((x=[r],)))
    @test r === tbl.x[1]

    long_row = apply(Schema("bar", 1), (x=1, y=2, z=zeros(100, 100)))
    @test length(sprint(show, long_row; context=(:limit => true))) < 200

<<<<<<< HEAD
    @test_throws Legolas.UnknownSchemaError Legolas.transform(Legolas.Schema("imadethisup@3"); a=1, b=2)
=======
    @test_throws Legolas.UnknownSchemaError Legolas.apply(Legolas.Schema("imadethisup@3"); a = 1, b = 2)
>>>>>>> 53ed232e
    @test_throws Legolas.UnknownSchemaError Legolas.validate(Tables.Schema((:a, :b), (Int, Int)), Legolas.Schema("imadethisup@3"))
    @test_throws Legolas.UnknownSchemaError Legolas.schema_qualified_string(Legolas.Schema("imadethisup@3"))

    sch = Schema("bar", 1)
    @test Schema(sch) == sch

    schemas = [Schema("bar", 1), Schema("foo", 1)]
    tbl = Arrow.Table(Arrow.tobuffer((; schema=schemas)))
    @test all(tbl.schema .== schemas)
end

@testset "schema field name and type tests" begin
    Parent = @row("parent@1",
                  first_parent_field::Int=1,
                  second_parent_field::String="second")

    parent_fields = (:first_parent_field, :second_parent_field)
    parent_field_types = (Int, String)
    
    @test Legolas.schema_field_names(Schema{:parent,1}) == parent_fields
    @test Legolas.schema_field_names(Schema("parent@1")) == parent_fields
    @test Legolas.schema_field_names(Parent()) == parent_fields
    @test Legolas.schema_field_names(Parent) == parent_fields

    @test Legolas.schema_field_types(Schema{:parent,1}) == parent_field_types
    @test Legolas.schema_field_types(Schema("parent@1")) == parent_field_types
    @test Legolas.schema_field_types(Parent()) == parent_field_types
    @test Legolas.schema_field_types(Parent) == parent_field_types

    Child = @row("child@1" > "parent@1",
                 first_child_field::Symbol=:first,
                 second_child_field="I can be anything")

    child_fields = (:first_child_field, :second_child_field, parent_fields...)
    child_field_types = (Symbol, Any, parent_field_types...)

    @test Legolas.schema_field_names(Schema{:child,1}) == child_fields
    @test Legolas.schema_field_names(Schema("child@1")) == child_fields
    @test Legolas.schema_field_names(Child()) == child_fields
    @test Legolas.schema_field_names(Child) == child_fields

    @test Legolas.schema_field_types(Schema{:child,1}) == child_field_types
    @test Legolas.schema_field_types(Schema("child@1")) == child_field_types
    @test Legolas.schema_field_types(Child()) == child_field_types
    @test Legolas.schema_field_types(Child) == child_field_types

    @test_throws MethodError Legolas.schema_field_names(Legolas.Schema("imadethisup@3"))
    @test_throws MethodError Legolas.schema_field_types(Legolas.Schema("imadethisup@3"))
end

@testset "isequal, hash" begin
    TestRow = @row("testrow@1", x, y)

    foo = TestRow(; x=[1])
    foo2 = TestRow(; x=[1])
    @test isequal(foo, foo2)
    @test hash(foo) == hash(foo2)

    foo3 = TestRow(; x=[3])
    @test !isequal(foo, foo3)
    @test hash(foo) != hash(foo3)
end

@schema("my-inner-schema@1", b::Int=1)
@schema("my-outer-schema@1",
        a::String,
        x::MyInnerRow=MyInnerRow(x))

@testset "Nested arrow serialization" begin
    table = [MyOuterRow(; a="outer_a", x=MyInnerRow())]
    roundtripped_table = Legolas.read(Legolas.tobuffer(table, Legolas.Schema("my-outer-schema@1")))
    @test table == MyOuterRow.(Tables.rows(roundtripped_table))
end<|MERGE_RESOLUTION|>--- conflicted
+++ resolved
@@ -152,17 +152,9 @@
     r = apply(Schema("bar", 1), (x=1, y=2, z=3))
 
     @test propertynames(r) == (:z, :x, :y)
-<<<<<<< HEAD
-    @test r === Row(Schema("bar", 1), r)
-    @test r === Row(Schema("bar", 1); x=1, y=2, z=3)
-    @test r === Row(Schema("bar", 1), first(Tables.rows(Arrow.Table(Arrow.tobuffer((x=[1], y=[2], z=[3]))))))
-    @test r[1] === 3
-    @test string(r) == "Row(Schema(\"bar@1\"), (z = 3, x = 1, y = 2))"
-=======
     @test r === apply(Schema("bar", 1), r)
     @test r === apply(Schema("bar", 1); x=1, y=2, z=3)
     @test r === apply(Schema("bar", 1), first(Tables.rows(Arrow.Table(Arrow.tobuffer((x=[1],y=[2],z=[3]))))))
->>>>>>> 53ed232e
 
     tbl = Arrow.Table(Arrow.tobuffer((x=[r],)))
     @test r === tbl.x[1]
@@ -170,11 +162,7 @@
     long_row = apply(Schema("bar", 1), (x=1, y=2, z=zeros(100, 100)))
     @test length(sprint(show, long_row; context=(:limit => true))) < 200
 
-<<<<<<< HEAD
-    @test_throws Legolas.UnknownSchemaError Legolas.transform(Legolas.Schema("imadethisup@3"); a=1, b=2)
-=======
-    @test_throws Legolas.UnknownSchemaError Legolas.apply(Legolas.Schema("imadethisup@3"); a = 1, b = 2)
->>>>>>> 53ed232e
+    @test_throws Legolas.UnknownSchemaError Legolas.apply(Legolas.Schema("imadethisup@3"); a=1, b=2)
     @test_throws Legolas.UnknownSchemaError Legolas.validate(Tables.Schema((:a, :b), (Int, Int)), Legolas.Schema("imadethisup@3"))
     @test_throws Legolas.UnknownSchemaError Legolas.schema_qualified_string(Legolas.Schema("imadethisup@3"))
 
@@ -193,7 +181,7 @@
 
     parent_fields = (:first_parent_field, :second_parent_field)
     parent_field_types = (Int, String)
-    
+
     @test Legolas.schema_field_names(Schema{:parent,1}) == parent_fields
     @test Legolas.schema_field_names(Schema("parent@1")) == parent_fields
     @test Legolas.schema_field_names(Parent()) == parent_fields
